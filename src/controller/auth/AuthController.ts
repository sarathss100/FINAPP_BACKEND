import { Request, Response } from 'express';
import IAuthController from './ineterfaces/IAuthController';
import IAuthService from '../../services/auth/interfaces/IAuthService';
import { sendErrorResponse, sendSuccessResponse } from '../../utils/responseHandler';
import { StatusCodes } from '../../constants/statusCodes';
import { SuccessMessages } from '../../constants/successMessages';
import { ErrorMessages } from '../../constants/errorMessages';
import { AuthenticationError, ServerError, AppError } from '../../error/AppError';

class AuthController implements IAuthController {
    private readonly _authService: IAuthService;

    constructor(authService: IAuthService) {
        this._authService = authService;
    }

    async signup(request: Request, response: Response): Promise<void> {
        try {
            const signupData = request.body;
            
            const result = await this._authService.signup(signupData);

            const { accessToken, userId, role } = result;

            response.cookie('accessToken', accessToken, {
                httpOnly: true,
                secure: process.env.NODE_ENV === 'production' ? true : false,
                sameSite: process.env.NODE_ENV === 'production' ? 'none' : 'lax',
                domain: process.env.NODE_ENV === 'production' ? 'finapp.my' : undefined,
                path: '/'
            });

            response.cookie('userMetaData', JSON.stringify({ userId, role, isLoggedIn: true }), {
                httpOnly: true,
                secure: process.env.NODE_ENV === 'production' ? true : false,
                sameSite: process.env.NODE_ENV === 'production' ? 'none' : 'lax',
                domain: process.env.NODE_ENV === 'production' ? 'finapp.my' : undefined,
                path: '/'
            });

            sendSuccessResponse(response, StatusCodes.CREATED, SuccessMessages.SIGNUP_SUCCESS, { userId, role });
        } catch (error) {
            if (error instanceof AppError) {
                sendErrorResponse(response, error.statusCode, error.message);
            } else {
                sendErrorResponse(response, StatusCodes.INTERNAL_SERVER_ERROR, ErrorMessages.INTERNAL_SERVER_ERROR);
            }
        }
    }

    async verifyToken(request: Request, response: Response): Promise<void> {
        try {
<<<<<<< HEAD
            // Extract the cookie from the request headers
            const accessToken = 
                request.body.token ||
                request.headers.authorization?.split(' ')[1] ||
                request.cookies?.accessToken;

            // const authHeader: string | undefined = request.headers.cookie;

            // Check if the cookie exists
            // if (!authHeader) {
            //     throw new AuthenticationError(ErrorMessages.AUTH_COOKIE_MISSING, StatusCodes.UNAUTHORIZED);
            // }
  
            // // Parse the cookie to extract 
            // const parsedAuthHeader = JSON.parse(authHeader!);
            // const { accessToken } = parsedAuthHeader;
=======
            const authHeader: string | undefined = request.headers.cookie;

            if (!authHeader) {
                throw new AuthenticationError(ErrorMessages.AUTH_COOKIE_MISSING, StatusCodes.UNAUTHORIZED);
            }
  
            const parsedAuthHeader = JSON.parse(authHeader!);
            const { accessToken } = parsedAuthHeader;
>>>>>>> 5c9960cc
        
            if (!accessToken) {
                throw new AuthenticationError(ErrorMessages.ACCESS_TOKEN_NOT_FOUND, StatusCodes.UNAUTHORIZED);
            }

            const verificationStatus = await this._authService.verifyToken(accessToken);
            if (!verificationStatus) {
                throw new AuthenticationError(ErrorMessages.TOKEN_VERIFICATION_FAILED, StatusCodes.UNAUTHORIZED);
            }

            const userDetails = await this._authService.getUserDetails(accessToken);
            
            sendSuccessResponse(response, StatusCodes.OK, SuccessMessages.TOKEN_VERIFIED, { valid: true, status: verificationStatus.status, subscription_status: userDetails.subscription_status });
        } catch (error) {
            if (error instanceof AppError) {
                sendErrorResponse(response, error.statusCode, error.message);
            } else {
                sendErrorResponse(response, StatusCodes.INTERNAL_SERVER_ERROR, ErrorMessages.INTERNAL_SERVER_ERROR);
            }
        }
    }

    async signin(request: Request, response: Response): Promise<void> {
        try {
            const signinData = request.body;
            
            const result = await this._authService.signin(signinData);

            const { accessToken, userId, role, is2FA } = result;

            response.cookie('accessToken', accessToken, {
                httpOnly: true,
                secure: process.env.NODE_ENV === 'production' ? true : false,
                sameSite: process.env.NODE_ENV === 'production' ? 'none' : 'lax',
                domain: process.env.NODE_ENV === 'production' ? 'finapp.my' : undefined,
                path: '/'
            });

            response.cookie('userMetaData', JSON.stringify({ userId, role, isLoggedIn: true }), {
                httpOnly: true,
                secure: process.env.NODE_ENV === 'production' ? true : false,
                sameSite: process.env.NODE_ENV === 'production' ? 'none' : 'lax',
                domain: process.env.NODE_ENV === 'production' ? 'finapp.my' : undefined,
                path: '/'
            });

            sendSuccessResponse(response, StatusCodes.CREATED, SuccessMessages.SIGNIN_SUCCESS, { userId, role, is2FA });
        } catch (error) {
            if (error instanceof AppError) {
                sendErrorResponse(response, error.statusCode, error.message);
            } else {
                sendErrorResponse(response, StatusCodes.INTERNAL_SERVER_ERROR, ErrorMessages.INTERNAL_SERVER_ERROR);
            }
        }
    }

    async signout(request: Request, response: Response): Promise<void> {
        try {
            const { accessToken } = request.cookies;

            if (!accessToken) {
                throw new AuthenticationError(ErrorMessages.ACCESS_TOKEN_NOT_FOUND, StatusCodes.UNAUTHORIZED);
            }

            const signoutStatus = await this._authService.signout(accessToken);
            if (!signoutStatus) {
                throw new ServerError(ErrorMessages.SIGNOUT_ERROR, StatusCodes.INTERNAL_SERVER_ERROR);
            }

            response.clearCookie('accessToken', {
                httpOnly: true,
                secure: process.env.NODE_ENV === 'production'? true : false,
                sameSite: process.env.NODE_ENV === 'production' ? 'none' : 'lax',
                domain: process.env.NODE_ENV === 'production' ? 'finapp.my' : undefined,
                path: '/'
            });

            response.clearCookie('userMetaData', {
                httpOnly: true,
                secure: process.env.NODE_ENV === 'production'? true : false,
                sameSite: process.env.NODE_ENV === 'production' ? 'none' : 'lax',
                domain: process.env.NODE_ENV === 'production' ? 'finapp.my' : undefined,
                path: '/'
            });

            sendSuccessResponse(response, StatusCodes.OK, SuccessMessages.SIGNOUT_SUCCESS);
        } catch (error) {
            if (error instanceof AppError) {
                sendErrorResponse(response, error.statusCode, error.message);
            } else {
                sendErrorResponse(response, StatusCodes.INTERNAL_SERVER_ERROR, ErrorMessages.INTERNAL_SERVER_ERROR);
            }
        }
    }

    async verifyPhoneNumber(request: Request, response: Response): Promise<void> {
        try {
            const { phoneNumber } = request.body;

            if (!phoneNumber) {
                throw new AuthenticationError(ErrorMessages.PHONE_NUMBER_MISSING, StatusCodes.BAD_REQUEST);
            }

            const isVerifiedPhoneNumber = await this._authService.verifyPhoneNumber(phoneNumber);
            if (!isVerifiedPhoneNumber) throw new AuthenticationError(ErrorMessages.USER_NOT_FOUND, StatusCodes.BAD_REQUEST);
            
            sendSuccessResponse(response, StatusCodes.OK, SuccessMessages.PHONE_NUMBER_VERIFIED);
        } catch (error) {
            if (error instanceof AppError) {
                sendErrorResponse(response, error.statusCode, error.message);
            } else {
                sendErrorResponse(response, StatusCodes.INTERNAL_SERVER_ERROR, ErrorMessages.INTERNAL_SERVER_ERROR);
            }
        }
    }

    async resetPassword(request: Request, response: Response): Promise<void> {
        try {
            const data = request.body;

            const isPasswordResetted = await this._authService.resetPassword(data);
            if (!isPasswordResetted) throw new ServerError(ErrorMessages.PASSWORD_RESET_FAILED, StatusCodes.BAD_REQUEST);

            sendSuccessResponse(response, StatusCodes.OK, SuccessMessages.PASSWORD_RESET_SUCCESS);
        } catch (error) {
            if (error instanceof AppError) {
                sendErrorResponse(response, error.statusCode, error.message);
            } else {
                sendErrorResponse(response, StatusCodes.INTERNAL_SERVER_ERROR, ErrorMessages.INTERNAL_SERVER_ERROR);
            }
        }
    }
}

export default AuthController;
<|MERGE_RESOLUTION|>--- conflicted
+++ resolved
@@ -1,214 +1,195 @@
-import { Request, Response } from 'express';
-import IAuthController from './ineterfaces/IAuthController';
-import IAuthService from '../../services/auth/interfaces/IAuthService';
-import { sendErrorResponse, sendSuccessResponse } from '../../utils/responseHandler';
-import { StatusCodes } from '../../constants/statusCodes';
-import { SuccessMessages } from '../../constants/successMessages';
-import { ErrorMessages } from '../../constants/errorMessages';
-import { AuthenticationError, ServerError, AppError } from '../../error/AppError';
-
-class AuthController implements IAuthController {
-    private readonly _authService: IAuthService;
-
-    constructor(authService: IAuthService) {
-        this._authService = authService;
-    }
-
-    async signup(request: Request, response: Response): Promise<void> {
-        try {
-            const signupData = request.body;
-            
-            const result = await this._authService.signup(signupData);
-
-            const { accessToken, userId, role } = result;
-
-            response.cookie('accessToken', accessToken, {
-                httpOnly: true,
-                secure: process.env.NODE_ENV === 'production' ? true : false,
-                sameSite: process.env.NODE_ENV === 'production' ? 'none' : 'lax',
-                domain: process.env.NODE_ENV === 'production' ? 'finapp.my' : undefined,
-                path: '/'
-            });
-
-            response.cookie('userMetaData', JSON.stringify({ userId, role, isLoggedIn: true }), {
-                httpOnly: true,
-                secure: process.env.NODE_ENV === 'production' ? true : false,
-                sameSite: process.env.NODE_ENV === 'production' ? 'none' : 'lax',
-                domain: process.env.NODE_ENV === 'production' ? 'finapp.my' : undefined,
-                path: '/'
-            });
-
-            sendSuccessResponse(response, StatusCodes.CREATED, SuccessMessages.SIGNUP_SUCCESS, { userId, role });
-        } catch (error) {
-            if (error instanceof AppError) {
-                sendErrorResponse(response, error.statusCode, error.message);
-            } else {
-                sendErrorResponse(response, StatusCodes.INTERNAL_SERVER_ERROR, ErrorMessages.INTERNAL_SERVER_ERROR);
-            }
-        }
-    }
-
-    async verifyToken(request: Request, response: Response): Promise<void> {
-        try {
-<<<<<<< HEAD
-            // Extract the cookie from the request headers
-            const accessToken = 
-                request.body.token ||
-                request.headers.authorization?.split(' ')[1] ||
-                request.cookies?.accessToken;
-
-            // const authHeader: string | undefined = request.headers.cookie;
-
-            // Check if the cookie exists
-            // if (!authHeader) {
-            //     throw new AuthenticationError(ErrorMessages.AUTH_COOKIE_MISSING, StatusCodes.UNAUTHORIZED);
-            // }
-  
-            // // Parse the cookie to extract 
-            // const parsedAuthHeader = JSON.parse(authHeader!);
-            // const { accessToken } = parsedAuthHeader;
-=======
-            const authHeader: string | undefined = request.headers.cookie;
-
-            if (!authHeader) {
-                throw new AuthenticationError(ErrorMessages.AUTH_COOKIE_MISSING, StatusCodes.UNAUTHORIZED);
-            }
-  
-            const parsedAuthHeader = JSON.parse(authHeader!);
-            const { accessToken } = parsedAuthHeader;
->>>>>>> 5c9960cc
-        
-            if (!accessToken) {
-                throw new AuthenticationError(ErrorMessages.ACCESS_TOKEN_NOT_FOUND, StatusCodes.UNAUTHORIZED);
-            }
-
-            const verificationStatus = await this._authService.verifyToken(accessToken);
-            if (!verificationStatus) {
-                throw new AuthenticationError(ErrorMessages.TOKEN_VERIFICATION_FAILED, StatusCodes.UNAUTHORIZED);
-            }
-
-            const userDetails = await this._authService.getUserDetails(accessToken);
-            
-            sendSuccessResponse(response, StatusCodes.OK, SuccessMessages.TOKEN_VERIFIED, { valid: true, status: verificationStatus.status, subscription_status: userDetails.subscription_status });
-        } catch (error) {
-            if (error instanceof AppError) {
-                sendErrorResponse(response, error.statusCode, error.message);
-            } else {
-                sendErrorResponse(response, StatusCodes.INTERNAL_SERVER_ERROR, ErrorMessages.INTERNAL_SERVER_ERROR);
-            }
-        }
-    }
-
-    async signin(request: Request, response: Response): Promise<void> {
-        try {
-            const signinData = request.body;
-            
-            const result = await this._authService.signin(signinData);
-
-            const { accessToken, userId, role, is2FA } = result;
-
-            response.cookie('accessToken', accessToken, {
-                httpOnly: true,
-                secure: process.env.NODE_ENV === 'production' ? true : false,
-                sameSite: process.env.NODE_ENV === 'production' ? 'none' : 'lax',
-                domain: process.env.NODE_ENV === 'production' ? 'finapp.my' : undefined,
-                path: '/'
-            });
-
-            response.cookie('userMetaData', JSON.stringify({ userId, role, isLoggedIn: true }), {
-                httpOnly: true,
-                secure: process.env.NODE_ENV === 'production' ? true : false,
-                sameSite: process.env.NODE_ENV === 'production' ? 'none' : 'lax',
-                domain: process.env.NODE_ENV === 'production' ? 'finapp.my' : undefined,
-                path: '/'
-            });
-
-            sendSuccessResponse(response, StatusCodes.CREATED, SuccessMessages.SIGNIN_SUCCESS, { userId, role, is2FA });
-        } catch (error) {
-            if (error instanceof AppError) {
-                sendErrorResponse(response, error.statusCode, error.message);
-            } else {
-                sendErrorResponse(response, StatusCodes.INTERNAL_SERVER_ERROR, ErrorMessages.INTERNAL_SERVER_ERROR);
-            }
-        }
-    }
-
-    async signout(request: Request, response: Response): Promise<void> {
-        try {
-            const { accessToken } = request.cookies;
-
-            if (!accessToken) {
-                throw new AuthenticationError(ErrorMessages.ACCESS_TOKEN_NOT_FOUND, StatusCodes.UNAUTHORIZED);
-            }
-
-            const signoutStatus = await this._authService.signout(accessToken);
-            if (!signoutStatus) {
-                throw new ServerError(ErrorMessages.SIGNOUT_ERROR, StatusCodes.INTERNAL_SERVER_ERROR);
-            }
-
-            response.clearCookie('accessToken', {
-                httpOnly: true,
-                secure: process.env.NODE_ENV === 'production'? true : false,
-                sameSite: process.env.NODE_ENV === 'production' ? 'none' : 'lax',
-                domain: process.env.NODE_ENV === 'production' ? 'finapp.my' : undefined,
-                path: '/'
-            });
-
-            response.clearCookie('userMetaData', {
-                httpOnly: true,
-                secure: process.env.NODE_ENV === 'production'? true : false,
-                sameSite: process.env.NODE_ENV === 'production' ? 'none' : 'lax',
-                domain: process.env.NODE_ENV === 'production' ? 'finapp.my' : undefined,
-                path: '/'
-            });
-
-            sendSuccessResponse(response, StatusCodes.OK, SuccessMessages.SIGNOUT_SUCCESS);
-        } catch (error) {
-            if (error instanceof AppError) {
-                sendErrorResponse(response, error.statusCode, error.message);
-            } else {
-                sendErrorResponse(response, StatusCodes.INTERNAL_SERVER_ERROR, ErrorMessages.INTERNAL_SERVER_ERROR);
-            }
-        }
-    }
-
-    async verifyPhoneNumber(request: Request, response: Response): Promise<void> {
-        try {
-            const { phoneNumber } = request.body;
-
-            if (!phoneNumber) {
-                throw new AuthenticationError(ErrorMessages.PHONE_NUMBER_MISSING, StatusCodes.BAD_REQUEST);
-            }
-
-            const isVerifiedPhoneNumber = await this._authService.verifyPhoneNumber(phoneNumber);
-            if (!isVerifiedPhoneNumber) throw new AuthenticationError(ErrorMessages.USER_NOT_FOUND, StatusCodes.BAD_REQUEST);
-            
-            sendSuccessResponse(response, StatusCodes.OK, SuccessMessages.PHONE_NUMBER_VERIFIED);
-        } catch (error) {
-            if (error instanceof AppError) {
-                sendErrorResponse(response, error.statusCode, error.message);
-            } else {
-                sendErrorResponse(response, StatusCodes.INTERNAL_SERVER_ERROR, ErrorMessages.INTERNAL_SERVER_ERROR);
-            }
-        }
-    }
-
-    async resetPassword(request: Request, response: Response): Promise<void> {
-        try {
-            const data = request.body;
-
-            const isPasswordResetted = await this._authService.resetPassword(data);
-            if (!isPasswordResetted) throw new ServerError(ErrorMessages.PASSWORD_RESET_FAILED, StatusCodes.BAD_REQUEST);
-
-            sendSuccessResponse(response, StatusCodes.OK, SuccessMessages.PASSWORD_RESET_SUCCESS);
-        } catch (error) {
-            if (error instanceof AppError) {
-                sendErrorResponse(response, error.statusCode, error.message);
-            } else {
-                sendErrorResponse(response, StatusCodes.INTERNAL_SERVER_ERROR, ErrorMessages.INTERNAL_SERVER_ERROR);
-            }
-        }
-    }
-}
-
-export default AuthController;
+import { Request, Response } from 'express';
+import IAuthController from './ineterfaces/IAuthController';
+import IAuthService from '../../services/auth/interfaces/IAuthService';
+import { sendErrorResponse, sendSuccessResponse } from '../../utils/responseHandler';
+import { StatusCodes } from '../../constants/statusCodes';
+import { SuccessMessages } from '../../constants/successMessages';
+import { ErrorMessages } from '../../constants/errorMessages';
+import { AuthenticationError, ServerError, AppError } from '../../error/AppError';
+
+class AuthController implements IAuthController {
+    private readonly _authService: IAuthService;
+
+    constructor(authService: IAuthService) {
+        this._authService = authService;
+    }
+
+    async signup(request: Request, response: Response): Promise<void> {
+        try {
+            const signupData = request.body;
+            
+            const result = await this._authService.signup(signupData);
+
+            const { accessToken, userId, role } = result;
+
+            response.cookie('accessToken', accessToken, {
+                httpOnly: true,
+                secure: process.env.NODE_ENV === 'production' ? true : false,
+                sameSite: process.env.NODE_ENV === 'production' ? 'none' : 'lax',
+                domain: process.env.NODE_ENV === 'production' ? 'finapp.my' : undefined,
+                path: '/'
+            });
+
+            response.cookie('userMetaData', JSON.stringify({ userId, role, isLoggedIn: true }), {
+                httpOnly: true,
+                secure: process.env.NODE_ENV === 'production' ? true : false,
+                sameSite: process.env.NODE_ENV === 'production' ? 'none' : 'lax',
+                domain: process.env.NODE_ENV === 'production' ? 'finapp.my' : undefined,
+                path: '/'
+            });
+
+            sendSuccessResponse(response, StatusCodes.CREATED, SuccessMessages.SIGNUP_SUCCESS, { userId, role });
+        } catch (error) {
+            if (error instanceof AppError) {
+                sendErrorResponse(response, error.statusCode, error.message);
+            } else {
+                sendErrorResponse(response, StatusCodes.INTERNAL_SERVER_ERROR, ErrorMessages.INTERNAL_SERVER_ERROR);
+            }
+        }
+    }
+
+    async verifyToken(request: Request, response: Response): Promise<void> {
+        try {
+            const authHeader: string | undefined = request.headers.cookie;
+
+            if (!authHeader) {
+                throw new AuthenticationError(ErrorMessages.AUTH_COOKIE_MISSING, StatusCodes.UNAUTHORIZED);
+            }
+  
+            const parsedAuthHeader = JSON.parse(authHeader!);
+            const { accessToken } = parsedAuthHeader;
+        
+            if (!accessToken) {
+                throw new AuthenticationError(ErrorMessages.ACCESS_TOKEN_NOT_FOUND, StatusCodes.UNAUTHORIZED);
+            }
+
+            const verificationStatus = await this._authService.verifyToken(accessToken);
+            if (!verificationStatus) {
+                throw new AuthenticationError(ErrorMessages.TOKEN_VERIFICATION_FAILED, StatusCodes.UNAUTHORIZED);
+            }
+
+            const userDetails = await this._authService.getUserDetails(accessToken);
+            
+            sendSuccessResponse(response, StatusCodes.OK, SuccessMessages.TOKEN_VERIFIED, { valid: true, status: verificationStatus.status, subscription_status: userDetails.subscription_status });
+        } catch (error) {
+            if (error instanceof AppError) {
+                sendErrorResponse(response, error.statusCode, error.message);
+            } else {
+                sendErrorResponse(response, StatusCodes.INTERNAL_SERVER_ERROR, ErrorMessages.INTERNAL_SERVER_ERROR);
+            }
+        }
+    }
+
+    async signin(request: Request, response: Response): Promise<void> {
+        try {
+            const signinData = request.body;
+            
+            const result = await this._authService.signin(signinData);
+
+            const { accessToken, userId, role, is2FA } = result;
+
+            response.cookie('accessToken', accessToken, {
+                httpOnly: true,
+                secure: process.env.NODE_ENV === 'production' ? true : false,
+                sameSite: process.env.NODE_ENV === 'production' ? 'none' : 'lax',
+                domain: process.env.NODE_ENV === 'production' ? 'finapp.my' : undefined,
+                path: '/'
+            });
+
+            response.cookie('userMetaData', JSON.stringify({ userId, role, isLoggedIn: true }), {
+                httpOnly: true,
+                secure: process.env.NODE_ENV === 'production' ? true : false,
+                sameSite: process.env.NODE_ENV === 'production' ? 'none' : 'lax',
+                domain: process.env.NODE_ENV === 'production' ? 'finapp.my' : undefined,
+                path: '/'
+            });
+
+            sendSuccessResponse(response, StatusCodes.CREATED, SuccessMessages.SIGNIN_SUCCESS, { userId, role, is2FA });
+        } catch (error) {
+            if (error instanceof AppError) {
+                sendErrorResponse(response, error.statusCode, error.message);
+            } else {
+                sendErrorResponse(response, StatusCodes.INTERNAL_SERVER_ERROR, ErrorMessages.INTERNAL_SERVER_ERROR);
+            }
+        }
+    }
+
+    async signout(request: Request, response: Response): Promise<void> {
+        try {
+            const { accessToken } = request.cookies;
+
+            if (!accessToken) {
+                throw new AuthenticationError(ErrorMessages.ACCESS_TOKEN_NOT_FOUND, StatusCodes.UNAUTHORIZED);
+            }
+
+            const signoutStatus = await this._authService.signout(accessToken);
+            if (!signoutStatus) {
+                throw new ServerError(ErrorMessages.SIGNOUT_ERROR, StatusCodes.INTERNAL_SERVER_ERROR);
+            }
+
+            response.clearCookie('accessToken', {
+                httpOnly: true,
+                secure: process.env.NODE_ENV === 'production'? true : false,
+                sameSite: process.env.NODE_ENV === 'production' ? 'none' : 'lax',
+                domain: process.env.NODE_ENV === 'production' ? 'finapp.my' : undefined,
+                path: '/'
+            });
+
+            response.clearCookie('userMetaData', {
+                httpOnly: true,
+                secure: process.env.NODE_ENV === 'production'? true : false,
+                sameSite: process.env.NODE_ENV === 'production' ? 'none' : 'lax',
+                domain: process.env.NODE_ENV === 'production' ? 'finapp.my' : undefined,
+                path: '/'
+            });
+
+            sendSuccessResponse(response, StatusCodes.OK, SuccessMessages.SIGNOUT_SUCCESS);
+        } catch (error) {
+            if (error instanceof AppError) {
+                sendErrorResponse(response, error.statusCode, error.message);
+            } else {
+                sendErrorResponse(response, StatusCodes.INTERNAL_SERVER_ERROR, ErrorMessages.INTERNAL_SERVER_ERROR);
+            }
+        }
+    }
+
+    async verifyPhoneNumber(request: Request, response: Response): Promise<void> {
+        try {
+            const { phoneNumber } = request.body;
+
+            if (!phoneNumber) {
+                throw new AuthenticationError(ErrorMessages.PHONE_NUMBER_MISSING, StatusCodes.BAD_REQUEST);
+            }
+
+            const isVerifiedPhoneNumber = await this._authService.verifyPhoneNumber(phoneNumber);
+            if (!isVerifiedPhoneNumber) throw new AuthenticationError(ErrorMessages.USER_NOT_FOUND, StatusCodes.BAD_REQUEST);
+            
+            sendSuccessResponse(response, StatusCodes.OK, SuccessMessages.PHONE_NUMBER_VERIFIED);
+        } catch (error) {
+            if (error instanceof AppError) {
+                sendErrorResponse(response, error.statusCode, error.message);
+            } else {
+                sendErrorResponse(response, StatusCodes.INTERNAL_SERVER_ERROR, ErrorMessages.INTERNAL_SERVER_ERROR);
+            }
+        }
+    }
+
+    async resetPassword(request: Request, response: Response): Promise<void> {
+        try {
+            const data = request.body;
+
+            const isPasswordResetted = await this._authService.resetPassword(data);
+            if (!isPasswordResetted) throw new ServerError(ErrorMessages.PASSWORD_RESET_FAILED, StatusCodes.BAD_REQUEST);
+
+            sendSuccessResponse(response, StatusCodes.OK, SuccessMessages.PASSWORD_RESET_SUCCESS);
+        } catch (error) {
+            if (error instanceof AppError) {
+                sendErrorResponse(response, error.statusCode, error.message);
+            } else {
+                sendErrorResponse(response, StatusCodes.INTERNAL_SERVER_ERROR, ErrorMessages.INTERNAL_SERVER_ERROR);
+            }
+        }
+    }
+}
+
+export default AuthController;