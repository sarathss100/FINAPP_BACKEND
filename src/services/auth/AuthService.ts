import { SignupSchema, SignupDto } from 'dtos/auth/SignupDto';
import IAuthService from './interfaces/IAuthService';
import IUserRepository from 'repositories/auth/interfaces/IUserRepository';
import IHasher from 'types/IHasher';
import ValidationError from 'error/ValidationError';
import { ZodError } from 'zod';
import { generateAccessToken, generateRefreshToken, verifyAccessToken } from 'utils/tokenUtils';
import RedisService from 'services/redis/RedisService';
import IAuthServiceUser from './interfaces/IAuthUser';
<<<<<<< HEAD
import { SigninDto, SigninSchema } from 'dtos/auth/SigninDto';
import { sendErrorResponse } from 'utils/responseHandler';
import { StatusCodes } from 'utils/statusCodes';
=======
import ITokenPayload from 'types/ITokenPayload';
>>>>>>> 79e1389f

class AuthService implements IAuthService {
    constructor(
        private _userRepository: IUserRepository,
        private hasher: IHasher
    ) {}

    async signup(signupData: SignupDto): Promise<IAuthServiceUser & { accessToken: string }> {
        try {
            // Validate signup data
            SignupSchema.parse(signupData);

            const existingUser = await this._userRepository.findByPhoneNumber(signupData.phone_number);
            if (existingUser) {
                throw new ValidationError(['User already exists'], 'Duplicate Entry');
            }
            
            // Hash the password
            const hashedPassword = await this.hasher.hash(signupData.password);

            // Create the user
            const userData = { ...signupData, password: hashedPassword };
            const createUser = await this._userRepository.createUser(userData);
            
            // Generate tokens using the utility functions 
            let accessToken, refreshToken;
            try {
                accessToken = generateAccessToken(createUser);
                refreshToken = generateRefreshToken(createUser);
            } catch (tokenError) {
                console.error(`Token generation error:`, tokenError);
                throw new Error(`An error occured while generating authentication tokens.`);
            }

            //Store the refresh token in Redis with a TTL 
            const REFRESH_TOKEN_TTL = 7 * 24 * 60 * 60;
            try {
                await RedisService.storeRefreshToken(createUser.userId, refreshToken, REFRESH_TOKEN_TTL);
            } catch (redisError) {
                // Roll back user creation if Redis fails 
                await RedisService.deleteRefreshToken(createUser.userId);
                throw new Error(`An error occured while storing the refresh token.`);
            }
            
            // Send the response to the controler 
            return { ...createUser, accessToken };
        } catch (error) {
            if (error instanceof ZodError) {
                // Extract detailed validation messages
                const errorMessages = error.errors.map(err => `${err.message}`);
                console.error(`Signup validation error:`, errorMessages);
                throw new ValidationError(errorMessages, 'Validation Error');
            } else if (error instanceof ValidationError) {
                throw error; // Preserve existing ValidationErrors
            } else {
                console.error(`Unexpected signup error:`, error);
                throw new Error('An unexpected error occurred during signup.');
            }
        };
    } 

    async verifyToken(token: string): Promise<void> {
        try {
            const res = verifyAccessToken(token);
            return res;
        } catch (tokenError) {
            throw tokenError;
        }
    }

    async signin(signinData: SigninDto): Promise<IAuthServiceUser & { accessToken: string }> {
        try {
            // Validate signup data
            SigninSchema.parse(signinData);

            const user = await this._userRepository.findByPhoneNumber(signinData.phone_number);
            if (!user) {
                throw new Error(`The user dosen't exist`);
            }

            const hashedPasswordInDatabase = user.hashedPassword;
            const userProvidedPassword = signinData.password;

            // Check whether the password matches
            const isMatched = await this.hasher.verify(userProvidedPassword, hashedPasswordInDatabase!);

            if (!isMatched) {
                throw new Error('Please Enter Correct Password');
            } 

            // Generate tokens using the utility functions 
            let accessToken, refreshToken;
            try {
                accessToken = generateAccessToken(user);
                refreshToken = generateRefreshToken(user);
            } catch (tokenError) {
                console.error(`Token generation error:`, tokenError);
                throw new Error(`An error occured while generating authentication tokens.`);
            }

            //Store the refresh token in Redis with a TTL 
            const REFRESH_TOKEN_TTL = 7 * 24 * 60 * 60;
            try {
                await RedisService.storeRefreshToken(user.userId, refreshToken, REFRESH_TOKEN_TTL);
            } catch (redisError) {
                console.error(`Redis storage error:`, redisError);
                throw new Error(`An error occured while storing the refresh token.`);
            }
            
            // Send the response to the controller 
            return { ...user, accessToken };
        } catch (error) {
            // Extract and log the error message
            let errorMessage = `An unexpected error occured during signin`;
            if (error instanceof Error) {
                errorMessage = error.message;
            }

            console.log(errorMessage);

            throw new Error(errorMessage);
        };
    } 
}

export default AuthService;



<|MERGE_RESOLUTION|>--- conflicted
+++ resolved
@@ -1,145 +1,141 @@
-import { SignupSchema, SignupDto } from 'dtos/auth/SignupDto';
-import IAuthService from './interfaces/IAuthService';
-import IUserRepository from 'repositories/auth/interfaces/IUserRepository';
-import IHasher from 'types/IHasher';
-import ValidationError from 'error/ValidationError';
-import { ZodError } from 'zod';
-import { generateAccessToken, generateRefreshToken, verifyAccessToken } from 'utils/tokenUtils';
-import RedisService from 'services/redis/RedisService';
-import IAuthServiceUser from './interfaces/IAuthUser';
-<<<<<<< HEAD
-import { SigninDto, SigninSchema } from 'dtos/auth/SigninDto';
-import { sendErrorResponse } from 'utils/responseHandler';
-import { StatusCodes } from 'utils/statusCodes';
-=======
-import ITokenPayload from 'types/ITokenPayload';
->>>>>>> 79e1389f
-
-class AuthService implements IAuthService {
-    constructor(
-        private _userRepository: IUserRepository,
-        private hasher: IHasher
-    ) {}
-
-    async signup(signupData: SignupDto): Promise<IAuthServiceUser & { accessToken: string }> {
-        try {
-            // Validate signup data
-            SignupSchema.parse(signupData);
-
-            const existingUser = await this._userRepository.findByPhoneNumber(signupData.phone_number);
-            if (existingUser) {
-                throw new ValidationError(['User already exists'], 'Duplicate Entry');
-            }
-            
-            // Hash the password
-            const hashedPassword = await this.hasher.hash(signupData.password);
-
-            // Create the user
-            const userData = { ...signupData, password: hashedPassword };
-            const createUser = await this._userRepository.createUser(userData);
-            
-            // Generate tokens using the utility functions 
-            let accessToken, refreshToken;
-            try {
-                accessToken = generateAccessToken(createUser);
-                refreshToken = generateRefreshToken(createUser);
-            } catch (tokenError) {
-                console.error(`Token generation error:`, tokenError);
-                throw new Error(`An error occured while generating authentication tokens.`);
-            }
-
-            //Store the refresh token in Redis with a TTL 
-            const REFRESH_TOKEN_TTL = 7 * 24 * 60 * 60;
-            try {
-                await RedisService.storeRefreshToken(createUser.userId, refreshToken, REFRESH_TOKEN_TTL);
-            } catch (redisError) {
-                // Roll back user creation if Redis fails 
-                await RedisService.deleteRefreshToken(createUser.userId);
-                throw new Error(`An error occured while storing the refresh token.`);
-            }
-            
-            // Send the response to the controler 
-            return { ...createUser, accessToken };
-        } catch (error) {
-            if (error instanceof ZodError) {
-                // Extract detailed validation messages
-                const errorMessages = error.errors.map(err => `${err.message}`);
-                console.error(`Signup validation error:`, errorMessages);
-                throw new ValidationError(errorMessages, 'Validation Error');
-            } else if (error instanceof ValidationError) {
-                throw error; // Preserve existing ValidationErrors
-            } else {
-                console.error(`Unexpected signup error:`, error);
-                throw new Error('An unexpected error occurred during signup.');
-            }
-        };
-    } 
-
-    async verifyToken(token: string): Promise<void> {
-        try {
-            const res = verifyAccessToken(token);
-            return res;
-        } catch (tokenError) {
-            throw tokenError;
-        }
-    }
-
-    async signin(signinData: SigninDto): Promise<IAuthServiceUser & { accessToken: string }> {
-        try {
-            // Validate signup data
-            SigninSchema.parse(signinData);
-
-            const user = await this._userRepository.findByPhoneNumber(signinData.phone_number);
-            if (!user) {
-                throw new Error(`The user dosen't exist`);
-            }
-
-            const hashedPasswordInDatabase = user.hashedPassword;
-            const userProvidedPassword = signinData.password;
-
-            // Check whether the password matches
-            const isMatched = await this.hasher.verify(userProvidedPassword, hashedPasswordInDatabase!);
-
-            if (!isMatched) {
-                throw new Error('Please Enter Correct Password');
-            } 
-
-            // Generate tokens using the utility functions 
-            let accessToken, refreshToken;
-            try {
-                accessToken = generateAccessToken(user);
-                refreshToken = generateRefreshToken(user);
-            } catch (tokenError) {
-                console.error(`Token generation error:`, tokenError);
-                throw new Error(`An error occured while generating authentication tokens.`);
-            }
-
-            //Store the refresh token in Redis with a TTL 
-            const REFRESH_TOKEN_TTL = 7 * 24 * 60 * 60;
-            try {
-                await RedisService.storeRefreshToken(user.userId, refreshToken, REFRESH_TOKEN_TTL);
-            } catch (redisError) {
-                console.error(`Redis storage error:`, redisError);
-                throw new Error(`An error occured while storing the refresh token.`);
-            }
-            
-            // Send the response to the controller 
-            return { ...user, accessToken };
-        } catch (error) {
-            // Extract and log the error message
-            let errorMessage = `An unexpected error occured during signin`;
-            if (error instanceof Error) {
-                errorMessage = error.message;
-            }
-
-            console.log(errorMessage);
-
-            throw new Error(errorMessage);
-        };
-    } 
-}
-
-export default AuthService;
-
-
-
+import { SignupSchema, SignupDto } from 'dtos/auth/SignupDto';
+import IAuthService from './interfaces/IAuthService';
+import IUserRepository from 'repositories/auth/interfaces/IUserRepository';
+import IHasher from 'types/IHasher';
+import ValidationError from 'error/ValidationError';
+import { ZodError } from 'zod';
+import { generateAccessToken, generateRefreshToken, verifyAccessToken } from 'utils/tokenUtils';
+import RedisService from 'services/redis/RedisService';
+import IAuthServiceUser from './interfaces/IAuthUser';
+import { SigninDto, SigninSchema } from 'dtos/auth/SigninDto';
+import { sendErrorResponse } from 'utils/responseHandler';
+import { StatusCodes } from 'utils/statusCodes';
+
+class AuthService implements IAuthService {
+    constructor(
+        private _userRepository: IUserRepository,
+        private hasher: IHasher
+    ) {}
+
+    async signup(signupData: SignupDto): Promise<IAuthServiceUser & { accessToken: string }> {
+        try {
+            // Validate signup data
+            SignupSchema.parse(signupData);
+
+            const existingUser = await this._userRepository.findByPhoneNumber(signupData.phone_number);
+            if (existingUser) {
+                throw new ValidationError(['User already exists'], 'Duplicate Entry');
+            }
+            
+            // Hash the password
+            const hashedPassword = await this.hasher.hash(signupData.password);
+
+            // Create the user
+            const userData = { ...signupData, password: hashedPassword };
+            const createUser = await this._userRepository.createUser(userData);
+            
+            // Generate tokens using the utility functions 
+            let accessToken, refreshToken;
+            try {
+                accessToken = generateAccessToken(createUser);
+                refreshToken = generateRefreshToken(createUser);
+            } catch (tokenError) {
+                console.error(`Token generation error:`, tokenError);
+                throw new Error(`An error occured while generating authentication tokens.`);
+            }
+
+            //Store the refresh token in Redis with a TTL 
+            const REFRESH_TOKEN_TTL = 7 * 24 * 60 * 60;
+            try {
+                await RedisService.storeRefreshToken(createUser.userId, refreshToken, REFRESH_TOKEN_TTL);
+            } catch (redisError) {
+                // Roll back user creation if Redis fails 
+                await RedisService.deleteRefreshToken(createUser.userId);
+                throw new Error(`An error occured while storing the refresh token.`);
+            }
+            
+            // Send the response to the controler 
+            return { ...createUser, accessToken };
+        } catch (error) {
+            if (error instanceof ZodError) {
+                // Extract detailed validation messages
+                const errorMessages = error.errors.map(err => `${err.message}`);
+                console.error(`Signup validation error:`, errorMessages);
+                throw new ValidationError(errorMessages, 'Validation Error');
+            } else if (error instanceof ValidationError) {
+                throw error; // Preserve existing ValidationErrors
+            } else {
+                console.error(`Unexpected signup error:`, error);
+                throw new Error('An unexpected error occurred during signup.');
+            }
+        };
+    } 
+
+    async verifyToken(token: string): Promise<void> {
+        try {
+            const res = verifyAccessToken(token);
+            return res;
+        } catch (tokenError) {
+            throw tokenError;
+        }
+    }
+
+    async signin(signinData: SigninDto): Promise<IAuthServiceUser & { accessToken: string }> {
+        try {
+            // Validate signup data
+            SigninSchema.parse(signinData);
+
+            const user = await this._userRepository.findByPhoneNumber(signinData.phone_number);
+            if (!user) {
+                throw new Error(`The user dosen't exist`);
+            }
+
+            const hashedPasswordInDatabase = user.hashedPassword;
+            const userProvidedPassword = signinData.password;
+
+            // Check whether the password matches
+            const isMatched = await this.hasher.verify(userProvidedPassword, hashedPasswordInDatabase!);
+
+            if (!isMatched) {
+                throw new Error('Please Enter Correct Password');
+            } 
+
+            // Generate tokens using the utility functions 
+            let accessToken, refreshToken;
+            try {
+                accessToken = generateAccessToken(user);
+                refreshToken = generateRefreshToken(user);
+            } catch (tokenError) {
+                console.error(`Token generation error:`, tokenError);
+                throw new Error(`An error occured while generating authentication tokens.`);
+            }
+
+            //Store the refresh token in Redis with a TTL 
+            const REFRESH_TOKEN_TTL = 7 * 24 * 60 * 60;
+            try {
+                await RedisService.storeRefreshToken(user.userId, refreshToken, REFRESH_TOKEN_TTL);
+            } catch (redisError) {
+                console.error(`Redis storage error:`, redisError);
+                throw new Error(`An error occured while storing the refresh token.`);
+            }
+            
+            // Send the response to the controller 
+            return { ...user, accessToken };
+        } catch (error) {
+            // Extract and log the error message
+            let errorMessage = `An unexpected error occured during signin`;
+            if (error instanceof Error) {
+                errorMessage = error.message;
+            }
+
+            console.log(errorMessage);
+
+            throw new Error(errorMessage);
+        };
+    } 
+}
+
+export default AuthService;
+
+
+